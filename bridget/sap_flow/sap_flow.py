"""
Sap Flow package
----------------

These functions can be used to process sap flow measurements from different sensors 
and measurement methods in order to to calculate transpiration estimates for 
individual trees and scale up to stands. Method-specific differences exist in 
the calculations from the temperature measurements up to sap velocity or sap 
flux density, whereas subsequent calculations can be applied to all methods. 

"""
import numpy as np

from .util import GEBAUER_FACTORS


def heat_pulse_velocity(temperatures, m_c, rho_b, probe_spacing):
    """Calculate heat pulse velocity from temperature measurements of sensors
    using the heat pulse / heat ratio method.  

    This function calculates the velocity of the inserted heat pulse from 
    the measured temperatures. (or does it?)

    Parameters
    ----------
    temperatures : list, numpy.array
        Array of two coupled temperatures per measurement depth
    m_c : list, numpy.array
        Water content of the wood
    rho_b : list, numpy.array
        Sapwood density
    probe_spacing : int
        Spacing between the temperature probes and the heating 
    

    Returns
    -------
    vh : numpy.array
        Array of heat pulse velocity per measurement depth.  
    t_rise : numpy.array
        timing offset in maximum temperature rise. 
        Will only be returned if ``with_uncertainties=True``.
    var_mc : numpy.array
        variance in m_v
        Will only be returned if ``with_uncertainties=True``.
    var_rho : numpy.array
        variance in rho_b
        Will only be returned if ``with_uncertainties=True``.
    t_diffusivity : numpy.array
        temperature diffusivity
        Will only be returned if ``with_uncertainties=True``.
    
    """
    raise NotImplementedError


<<<<<<< HEAD
def sap_velocity(method='East30_3needle', **kwargs):
    """Sap velocity calculation
    
    Calculate sap velocity according to the specified method or sensor. At the 
    moment only the heat ratio method for a 3-needle sensor by East30 is 
    implemented as an example.     
     
=======
def sap_velocity_granier(**kwargs):
    """
>>>>>>> 5d2f4f95
    """
    raise NotImplementedError


def sap_velocity_heat_ratio(dTu, dTd, method='East30_3needle', **kwargs):
    """
    """
    if method.lower() == 'east30_3needle':
        return _sap_velocity_East30_3needle(dTu, dTd, **kwargs)
    else:
        raise NotImplementedError



def _sap_velocity_East30_3needle(dTu, dTd, ru=0.006, rd=0.006, **kwargs):
    """Sap velocity for East30 Sensor
    
    Calculate sap velocity for East30 3-needle sap flow sensors for two corresponding
    temperature measurements below and above the middle heater needle. 
    Sap velocity (equation (6) page 33 East30 3-needle sap flow sensor manual), last term omitted, in [m/s]

    Parameters
    ----------
    ru, rd : float
        distance from heater to sensor, upstream (ru) and downstream (rd), in [m]
        (upstream corresponds to the needle below the heater, downstream in above the heater, in an assumed upward water movement)
    dTu : list, numpy.array
        time series of temperature differences in [K] at the upstream thermistor (below the heater in an upward water movement), differences are between initial 
        temperature and 60 seconds after heating. 
    dTd : list, numpy.array
        time series of temperature differences in [K] at the downstream thermistor (above the heater in an upward water movement), differences are between initial 
        temperature and 60 seconds after heating.
    
    Keyword Arguments
    -----------------
    k_sapwood : float
        thermal conductivity of sapwood in [W m-1 K-1], 0.5 is a literature value
    Cw : float
        specific heat of water in [J m-3 K-1], 4.1796 J/(cm³ K) at 25°C is a literature value
    force_si : bool
        Defaults to `False`. 

    Returns
    -------
    vs : numpy.array
        Array of sap velocity, here converted to [cm h-1].
    
    """
    # check parameter
    if dTu is None or dTd is None:
        raise ValueError('dTu and dTd need to be a numpy.array.')
    
    # dTu and dTd need the same dimension
    if not len(dTu) == len(dTd):
        raise ValueError('dTu and dTd need to be of same length')
    
#    if len(kwargs.keys()) > 0:
#        print('Got unknown parameter: %s' % ','.join(kwargs.keys()))
    
    # get other parameters
    k_sapwood = kwargs.get('k_sapwood', 0.5)           
    Cw = kwargs.get('Cw', 4.1796 * 1000000)
    
    # calculation of sap velocity 
    vs = 2 * k_sapwood / (Cw * (ru + rd)) * np.log(dTu / dTd)
    
    if kwargs.get('force_si', False):
        # convert [m/s] to [cm/h]
        vs = vs * 100 * 3600

    return vs


def sapwood_area(dbh: float, species: str, sapwood_depth=None, bark_depth=None, **kwargs) -> float:
    """ Sapwood area calculation
    
    This function will calculate the sapwood area, either from measured sapwood
    depth or using the empirical equation from Gebauer et al. (2008). The bark
    depth will be needed for the calculation after Gebauer et al. (2008). This
    can be either a measured value or also empirically calculated. 
    
    Reference: 
    Gebauer, T., Horna, V., and Leuschner, C. (2008). Variability in radial
    sap flux density patterns and sapwood area among seven cooccurring
    temperate broad-leaved tree species, Tree Physiol., 28, 1821–1830.
    
    Parameters
    ----------
    dbh : float
            diameter at breast height in [cm]
    species : str
            species name, can bei either "quercus petraea" or "fagus sylvatica"
            at this point
    sapwood depth : ??
            ??        
    bark_depth : ?? 
            measured bark depth in [mm]
    
    
    
    """
    # get the bark depth parameter
    bark_depth = __estimate_bark_depth(dbh, species, bark_depth)
    
    # check if user has sapwood_depth measurements
    if sapwood_depth is None:
        As = _sapwood_area_gebauer(dbh, species, **kwargs)
    else:
        # As = A_without_bark - A_heartwood
        r_x = (dbh - bark_depth/10) / 2    #TODO: inserted the /10 here -> check!
        A_without_bark = r_x**2 * np.pi
        A_heartwood = (r_x - sapwood_depth)**2 * np.pi
        
        As = A_without_bark - A_heartwood
    
    return As


def _sapwood_area_gebauer(dbh: float, species: str, **kwargs) -> float:
    """
    """
    # TODO: a und b noch aus Literatur bestimmen
    a, b = GEBAUER_FACTORS.get(species)
    As = a * dbh**b
    return As


def __estimate_bark_depth(dbh: float, species: str, bark_depth=None) -> float:
    """Estimation of bark depth
    
    This function calculates double bark depth according to the empirical 
    relation in Rössler (2008), if bark depth was not measured. Currently 
    implemented are the empirical coefficients for Quercus petraea and 
    Fagus sylvatica. 
    
    Reference: 
    Rässler, 2008. Rindenabzug richtig bemessen, Forstzeitung, 4, p. 21.

    Parameters
    ----------
    dbh : float
            diameter at breast height in [cm]
    species : str
            species name, can bei either "quercus petraea" or "fagus sylvatica"
            at this point
    bark_depth : ?? 
            measured bark depth in [mm]

    Returns
    -------
    bark_depth : float
        double bark depth, measured or calculated, in [mm]
        
    """ 
    if bark_depth is None and species is None:
        raise ValueError('You need to specify either the species or the bark depth.')
        
    # check bark_depth
    if bark_depth is not None:
        # TODO ducoment why we do this
        return bark_depth * 2
    
    # translate to latin name
    sp_name = GEBAUER_FACTORS.name_mapping.get(species.lower())

    if sp_name == 'quercus petraea':
        return 9.88855 + 0.56734 * dbh
    
    elif sp_name == 'fagus sylvatica':
        return 2.61029 + 0.28522 * dbh
    
    else:
        print('[Warning]: %s is not supported. Using bark depth of 0.' % species)
        return 0.


def __sap_flow_profile(As, vs, depths, dbh: float, species: str, bark_depth=None, sapwood_depth=None):
    # sapwood area slices
    _As = []
    
    # get the area for each v and depth pair
    for i, (v, depth) in enumerate(zip(vs, depths)):
        _A = sapwood_area(dbh, species, bark_depth=bark_depth, sapwood_depth=depth)
        if i == 0:
            _As.append(_A)
        else:
            _As.append(max(_A - np.sum(_As), 0))

    # last element
    _As[-1] = __estimate_last_chunk(dbh, species, depths[-1], sapwood_depth=sapwood_depth, bark_depth=bark_depth)

    return np.sum(np.array(_As) * vs)


def __estimate_last_chunk(dbh: float, species: str, upper_depth, sapwood_depth=None, bark_depth=None) -> float:
    # get bark depth
    bark_depth = __estimate_bark_depth(dbh, species, bark_depth)
    # TODO: I inserted the /10 to bark depth on 12.8.2021 because we need bark depth in cm -> check!
    r_x = (dbh - bark_depth/10) / 2
    
    #  Use measured sapwood depth or estimate it
    if sapwood_depth is None:
        A_rx = np.pi * r_x**2
        As = _sapwood_area_gebauer(dbh, species)
        Ah = A_rx - As
        r_h = np.sqrt(Ah / np.pi)
    else:
        r_h = r_x - sapwood_depth
    
    # TODO: add a comment what we actually do and why (A4 Renner 2016)
    r = r_x - upper_depth
    A = np.pi * (r**2 - (1 / 3) * r**2 + r * r_h + r_h**2)
    return A


def sap_flow(vs, dbh: float, species: str, depths=None, bark_depth=None, sapwood_depth=None, **kwargs):
    """Calculate sap flow from sap velocity and sapwood area. 

    Calculation of sap flow from sap velocity (profiles) and sapwood area 
    (increments). 

    Parameters
    ----------
    vs : numpy.array, numpy.float64
        Array of (corrected) sap velocity/sap flux density
    dbh : float
        Diameter at breast height in [cm]
    species : str
        species name, can bei either "quercus petraea" or "fagus sylvatica"
        at this point
    bark_depth : float
        Bark depth in [mm]
        

    Returns
    -------
    Q : numpy.array
        sap flow per tree in [litres/h]

    """
    if isinstance(vs, (int, float)):
        vs = np.float64(vs)
    elif isinstance(vs, (list, tuple)):
        vs = np.array(vs)
        edges = kwargs.get('edges')
        # check that depths are there
        if depths is None and edges is None:
            raise ValueError('If more than one velocity is given, you need to specify their depths or the profile edges.')
        if edges is None:
            depths = np.array(depths)
            edges = depths[:-1] + (np.diff(depths) / 2)
        else:
            edges = np.array(edges)
    
    # calculate the area first
    As = sapwood_area(dbh, species, bark_depth=bark_depth, sapwood_depth=sapwood_depth, **kwargs)
    
    # check inpiut dimnesionality
    if vs.size == 1:
        return As * vs    
    else:
        return __sap_flow_profile(As, vs, edges, dbh, species, bark_depth=bark_depth, sapwood_depth=sapwood_depth)<|MERGE_RESOLUTION|>--- conflicted
+++ resolved
@@ -54,18 +54,14 @@
     raise NotImplementedError
 
 
-<<<<<<< HEAD
+
 def sap_velocity(method='East30_3needle', **kwargs):
     """Sap velocity calculation
     
     Calculate sap velocity according to the specified method or sensor. At the 
     moment only the heat ratio method for a 3-needle sensor by East30 is 
     implemented as an example.     
-     
-=======
-def sap_velocity_granier(**kwargs):
-    """
->>>>>>> 5d2f4f95
+
     """
     raise NotImplementedError
 
